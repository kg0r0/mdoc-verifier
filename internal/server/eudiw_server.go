package server

import (
	"encoding/json"
	"fmt"
	"net/http"
	"time"

	"github.com/davecgh/go-spew/spew"
	"github.com/dgrijalva/jwt-go"
	"github.com/gorilla/mux"
	"github.com/kokukuma/mdoc-verifier/credential_data"
	"github.com/kokukuma/mdoc-verifier/document"
	"github.com/kokukuma/mdoc-verifier/mdoc"
	"github.com/kokukuma/mdoc-verifier/openid4vp"
)

var (
	RequiredElementsEUDIW = credential_data.Documents{
<<<<<<< HEAD
		document.IsoMDL: {
			document.ISO1801351: {
				document.IsoFamilyName,
				document.IsoGivenName,
				document.IsoBirthDate,
				document.IsoIssuingCountry,
			},
		},
		// document.EudiPid: {
		// 	document.EUDIPID1: {
		// 		document.EudiFamilyName,
		// 	},
		// },
		document.EudiLoyalty: {
			document.EUDILOYALTY: {
				document.EudiLoyaltyEmailAddress,
			},
		},
=======
		//document.IsoMDL: {
		//	document.ISO1801351: {
		//		document.IsoFamilyName,
		//		document.IsoGivenName,
		//		document.IsoBirthDate,
		//		document.IsoDocumentNumber,
		//	},
		//},
		//document.EudiPid: {
		//	document.EUDIPID1: {
		//		document.EudiFamilyName,
		//	},
		//},
		document.EudiLoyalty: {
			document.EUDILOYALTY: {
				document.EudiLoyaltyEmailAddress,
			},
		},
>>>>>>> a856d0b7
	}
)

func (s *Server) StartIdentityRequest(w http.ResponseWriter, r *http.Request) {
	session, err := s.sessions.NewSession("")
	if err != nil {
		jsonErrorResponse(w, fmt.Errorf("failed to SaveSession: %v", err), http.StatusBadRequest)
		return
	}

	// TODO: by valueの場合とby referenceの場合両方やってみるか？
	jar := openid4vp.JWTSecuredAuthorizeRequest{
		AuthorizeEndpoint: "eudi-openid4vp://verifier-backend.eudiw.dev",
		ClientID:          s.serverDomain,
		RequestURI:        fmt.Sprintf("https://%s/wallet/request.jwt/%s", s.serverDomain, session.ID), // request-id ?
	}

	jsonResponse(w, struct {
		URL string `json:"url"`
	}{
		URL: jar.String(),
	}, http.StatusOK)
}

func (s *Server) RequestJWT(w http.ResponseWriter, r *http.Request) {
	vars := mux.Vars(r)
	sessionID := vars["sessionid"]
	session, err := s.sessions.GetSession(sessionID)
	if err != nil {
		jsonErrorResponse(w, fmt.Errorf("failed to GetSession: %v", err), http.StatusBadRequest)
		return
	}

	// create authorize request
	vpReq := openid4vp.AuthorizationRequest{
		ClientID: s.serverDomain,
		//ClientID:       "verifier-backend.eudiw.dev",
		ClientIDScheme: "x509_san_dns",
		ResponseType:   "vp_token",
		ResponseMode:   "direct_post.jwt",
		ResponseURI:    fmt.Sprintf("https://%s/wallet/direct_post", s.serverDomain),
		Nonce:          session.Nonce.String(),
		State:          sessionID,

		// TODO: presentation_definition_uri, client_metadata_uri使う形も試してみるか？
		//       まぁどっちでもいい。
		PresentationDefinition: RequiredElementsEUDIW.PresentationDefinition("mDL-request-demo"),
		// PresentationDefinition: RequiredElementsEUDIW.PresentationDefinition("eu.europa.ec.eudi.loyalty.1"),
		// TODO: JwksURIは外から渡す形にしたほうがいい
		ClientMetadata: openid4vp.CreateClientMetadata(s.serverDomain),
	}

	// create RequestObject
	ro := openid4vp.RequestObject{
		AuthorizationRequest: vpReq,
		StandardClaims: jwt.StandardClaims{
			IssuedAt: time.Now().Unix(),
			Audience: "https://self-issued.me/v2",
		},
	}
	tokenString, err := ro.Sign(s.sigKey, s.certChain)
	if err != nil {
		jsonErrorResponse(w, fmt.Errorf("failed to parse request: %v", err), http.StatusBadRequest)
		return
	}

	w.WriteHeader(http.StatusOK)
	w.Header().Set("Content-Type", "application/oauth-authz-req+jwt")

	fmt.Fprintf(w, "%s", tokenString)
}

func (s *Server) JWKS(w http.ResponseWriter, r *http.Request) {
	jwks, err := ecdsaPublicKeyToJWKS(&s.encKey.PublicKey)
	if err != nil {
		panic(err)
	}
	w.Header().Set("Content-Type", "application/json")
	json.NewEncoder(w).Encode(jwks)
}

func (s *Server) DirectPost(w http.ResponseWriter, r *http.Request) {
	ar, err := openid4vp.ParseDirectPostJWT(r, s.encKey)
	if err != nil {
		http.Error(w, err.Error(), http.StatusBadRequest)
		return
	}
	spew.Dump(ar)

	session, err := s.sessions.GetSession(ar.State)
	if err != nil {
		jsonErrorResponse(w, fmt.Errorf("failed to GetSession: %v", err), http.StatusBadRequest)
		return
	}

	// 1. get session_transcript
	sessTrans, err := openid4vp.SessionTranscriptOID4VP([]byte(session.Nonce.String()), s.serverDomain, fmt.Sprintf("https://%s/wallet/direct_post", s.serverDomain), ar.APU)
	if err != nil {
		jsonErrorResponse(w, fmt.Errorf("failed to get sessTrans: %v", err), http.StatusBadRequest)
		return
	}
	spew.Dump(sessTrans)

	// 2. parse mdoc device response
	devResp, err := openid4vp.ParseAuthzRespToDeviceResp(ar)
	if err != nil {
		jsonErrorResponse(w, fmt.Errorf("failed to parse device responsee: %v", err), http.StatusBadRequest)
		return
	}
	spew.Dump(devResp)

	// 3. verify mdoc device response
	var resp VerifyResponse
	for docType, namespaces := range RequiredElementsEUDIW {
		doc, err := devResp.GetDocument(docType)
		if err != nil {
			fmt.Printf("document not found: %s", doc.DocType)
			continue
		}

		// date, _ := time.Parse("2006-01-02", "2024-05-02")
		if err := mdoc.NewVerifier(
			roots,
			// mdoc.AllowSelfCert(),
			// mdoc.SkipSignedDateValidation(),
			// mdoc.WithCertCurrentTime(date),
		).Verify(doc, sessTrans); err != nil {
			jsonErrorResponse(w, fmt.Errorf("failed to verify mdoc: %v", err), http.StatusBadRequest)
			return
		}

		for namespace, elemNames := range namespaces {
			for _, elemName := range elemNames {
				elemValue, err := doc.IssuerSigned.GetElementValue(namespace, elemName)
				if err != nil {
					fmt.Printf("element not found: %s", elemName)
					continue
				}
				resp.Elements = append(resp.Elements, Element{
					NameSpace:  namespace,
					Identifier: elemName,
					Value:      elemValue,
				})
				spew.Dump(elemName, elemValue)
			}
		}
	}

	s.sessions.AddVerifyResponse(ar.State, resp)

	jsonResponse(w, struct {
		RedirectURI string `json:"redirect_uri"`
	}{
		RedirectURI: fmt.Sprintf("https://%s?session_id=%s", s.clientDomain, ar.State),
	}, http.StatusOK)
}

type FinishIdentityRequest struct {
	SessionID string `json:"session_id"`
}

func (s *Server) FinishIdentityRequest(w http.ResponseWriter, r *http.Request) {
	req := FinishIdentityRequest{}
	if err := parseJSON(r, &req); err != nil {
		jsonErrorResponse(w, fmt.Errorf("failed to parse request: %v", err), http.StatusBadRequest)
		return
	}
	if req.SessionID == "01764f36-7192-6638-73ae-361cb36685ff" {
		resp := VerifyResponse{
			Elements: []Element{
				{
					NameSpace:  document.ISO1801351,
					Identifier: document.IsoGivenName,
					Value:      "KKKKKK",
				},
				{
					NameSpace:  document.ISO1801351,
					Identifier: document.IsoBirthDate,
					Value:      "TTTTTT",
				},
				{
					NameSpace:  document.ISO1801351,
					Identifier: document.IsoBirthDate,
					Value:      "1886-01-21",
				},
				{
					NameSpace:  document.ISO1801351,
					Identifier: document.IsoIssuingCountry,
					Value:      "JP",
				},
				{
					NameSpace:  document.EUDILOYALTY,
					Identifier: document.EudiLoyaltyEmailAddress,
					Value:      "kkkkk.ttttt@example.com",
				},
			},
		}
		spew.Dump(resp)
		jsonResponse(w, resp, http.StatusOK)
		return
	}

	resp, err := s.sessions.GetVerifyResponse(req.SessionID) // transaction-id
	if err != nil {
		jsonErrorResponse(w, fmt.Errorf("failed to GetSession: %v", err), http.StatusBadRequest)
		return
	}

	spew.Dump(resp)
	jsonResponse(w, resp, http.StatusOK)
}<|MERGE_RESOLUTION|>--- conflicted
+++ resolved
@@ -17,15 +17,14 @@
 
 var (
 	RequiredElementsEUDIW = credential_data.Documents{
-<<<<<<< HEAD
-		document.IsoMDL: {
-			document.ISO1801351: {
-				document.IsoFamilyName,
-				document.IsoGivenName,
-				document.IsoBirthDate,
-				document.IsoIssuingCountry,
-			},
-		},
+		// document.IsoMDL: {
+		// 	document.ISO1801351: {
+		// 		document.IsoFamilyName,
+		// 		document.IsoGivenName,
+		// 		document.IsoBirthDate,
+		// 		document.IsoIssuingCountry,
+		// 	},
+		// },
 		// document.EudiPid: {
 		// 	document.EUDIPID1: {
 		// 		document.EudiFamilyName,
@@ -36,26 +35,6 @@
 				document.EudiLoyaltyEmailAddress,
 			},
 		},
-=======
-		//document.IsoMDL: {
-		//	document.ISO1801351: {
-		//		document.IsoFamilyName,
-		//		document.IsoGivenName,
-		//		document.IsoBirthDate,
-		//		document.IsoDocumentNumber,
-		//	},
-		//},
-		//document.EudiPid: {
-		//	document.EUDIPID1: {
-		//		document.EudiFamilyName,
-		//	},
-		//},
-		document.EudiLoyalty: {
-			document.EUDILOYALTY: {
-				document.EudiLoyaltyEmailAddress,
-			},
-		},
->>>>>>> a856d0b7
 	}
 )
 
